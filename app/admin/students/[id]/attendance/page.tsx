--- conflicted
+++ resolved
@@ -72,17 +72,6 @@
 import { Chart } from '@/components/ui/chart';
 
 // Services
-<<<<<<< HEAD
-import { 
-  getStudentAttendanceRecords, 
-  getStudentAttendanceSummary, 
-  getStudentAttendanceWithCourses,
-  getStudentCoursesData,
-  AttendanceQueryParams 
-} from '@/lib/attendance-query-service';
-import { fetchStudents } from '@/lib/student-service';
-=======
->>>>>>> 5d213538
 import { toast } from '@/components/ui/use-toast';
 import { AttendanceQueryParams, getStudentAttendanceRecords, getStudentAttendanceSummary } from '@/lib/attendance-query-service';
 import { fetchStudents } from '@/lib/student-service';
